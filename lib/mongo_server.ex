--- conflicted
+++ resolved
@@ -267,13 +267,6 @@
   # generates a 2 bites prefix integer
   defp gen_client_prefix, do: :crypto.rand_uniform(0, 65535)
   # returns a 6 bites prefix integer
-<<<<<<< HEAD
-  defp gen_trans_prefix do
-    {gs, s, ms} = :erlang.now
-    (gs * 1000000000000 + s * 1000000 + ms) &&& 281474976710655
-    # to use on erlang 18.0
-    # :erlang.system_time(:micro_seconds) &&& 281474976710655
-=======
   # :erlang.system_time/1
   Kernel.if Keyword.get(:erlang.module_info, :exports) |> Enum.any?(fn({:system_time, 1}) -> true; (_) -> false end) do
     defp gen_trans_prefix do
@@ -284,7 +277,6 @@
       {gs, s, ms} = :erlang.now
       (gs * 1000000000000 + s * 1000000 + ms) &&& 281474976710655
     end
->>>>>>> d50a1079
   end
 
   # from a 3 integer tuple to ObjectID
